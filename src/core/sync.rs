use crate::core::{
    adb::{to_trimmed_utf8, Cmd as AdbCmd, PM_CLEAR_PACK},
    uad_lists::PackageState,
};
use crate::gui::{views::list::PackageInfo, widgets::package_row::PackageRow};
use regex::Regex;
use retry::{delay::Fixed, retry, OperationResult};
use serde::{Deserialize, Serialize};
use static_init::dynamic;
use std::process::Command;

#[cfg(target_os = "windows")]
use std::os::windows::process::CommandExt;

/// An Android device, typically a phone
#[derive(Debug, Clone, PartialEq, Eq)]
pub struct Device {
    /// Non-market name
    pub model: String, // could be `Copy`
    /// Android API level version
    pub android_sdk: u8,
    /// In theory, `len < u16::MAX` _should_ always be `true`.
    /// In practice, `len <= u8::MAX`.
    pub user_list: Vec<User>,
    /// Unique serial identifier
    pub adb_id: String, // could be `Copy`
}

impl Default for Device {
    fn default() -> Self {
        Self {
            model: "fetching devices...".to_string(),
            android_sdk: 0,
            user_list: vec![],
            adb_id: String::default(),
        }
    }
}

impl std::fmt::Display for Device {
    fn fmt(&self, f: &mut std::fmt::Formatter<'_>) -> std::fmt::Result {
        write!(f, "{}", self.model)
    }
}

#[derive(Default, Debug, Clone, Copy, PartialEq, Eq)]
pub struct User {
    pub id: u16,
    pub index: usize,
    pub protected: bool,
}

impl std::fmt::Display for User {
    fn fmt(&self, f: &mut std::fmt::Formatter<'_>) -> std::fmt::Result {
        write!(f, "user {}", self.id)
    }
}

#[derive(Debug, Clone)]
pub enum CommandType {
    PackageManager(PackageInfo),
    Shell,
}

/// An enum to contain different variants for errors yielded by ADB.
#[derive(Debug, Clone)]
pub enum AdbError {
    Generic(String),
}

/// Runs an **arbitrary command** on the device's default `sh` implementation.
/// Typically MKSH, but could be Ash.
/// [More info](https://chromium.googlesource.com/aosp/platform/system/core/+/refs/heads/upstream/shell_and_utilities).
///
/// If `serial` is empty, it lets ADB choose the default device.
#[deprecated = "Use [`adb::Cmd::sh`] with `async` blocks instead"]
pub async fn adb_sh_cmd<S: AsRef<str>>(
    device_serial: S,
    action: String,
    command_type: CommandType,
) -> Result<CommandType, AdbError> {
    let serial = device_serial.as_ref();

    let label = match &command_type {
        CommandType::PackageManager(p) => &p.removal,
        CommandType::Shell => "Shell",
    };

    let mut cmd = Command::new("adb");
    if !serial.is_empty() {
        cmd.args(["-s", serial]);
    };
    cmd.arg("shell");
    // this works because `sh` splits spaces
    cmd.arg(&action);

    #[cfg(target_os = "windows")]
    let cmd = cmd.creation_flags(0x0800_0000); // do not open a cmd window

    match match cmd.output() {
        Err(e) => {
            error!("ADB: {}", e);
            Err("Cannot run ADB, likely not found".to_string())
        }
        Ok(o) => {
            let stdout = to_trimmed_utf8(o.stdout);
            if o.status.success() {
                Ok(stdout)
            } else {
                let stderr = to_trimmed_utf8(o.stderr);

                // ADB does really weird things. Some errors are not redirected to stderr
                let err = if stdout.is_empty() { stderr } else { stdout };
                Err(err)
            }
        }
    } {
        Ok(o) => {
            // On old devices, adb commands can return the `0` exit code even if there
            // is an error. On Android 4.4, ADB doesn't check if the package exists.
            // It does not return any error if you try to `pm block` a non-existent package.
            // Some commands are even killed by ADB before finishing and UAD-ng can't catch
            // the output.
            if ["Error", "Failure"].iter().any(|&e| o.contains(e)) {
                return Err(AdbError::Generic(format!("[{label}] {action} -> {o}")));
            }

            info!("[{label}] {action} -> {o}");
            Ok(command_type)
        }
        Err(err) => {
            if !err.contains("[not installed for") {
                return Err(AdbError::Generic(format!("[{label}] {action} -> {err}")));
            }
            Err(AdbError::Generic(err))
        }
    }
}

/// If `None`, returns an empty String, not " --user 0"
pub fn user_flag(user_id: Option<User>) -> String {
    user_id
        .map(|user| format!(" --user {}", user.id))
        .unwrap_or_default()
}

// Minimum information for processing adb commands
#[derive(Debug, Deserialize, Serialize, Clone, PartialEq, Eq)]
pub struct CorePackage {
    pub name: String,
    pub state: PackageState,
}

impl From<&mut PackageRow> for CorePackage {
    fn from(pr: &mut PackageRow) -> Self {
        Self {
            name: pr.name.clone(),
            state: pr.state,
        }
    }
}
impl From<PackageRow> for CorePackage {
    fn from(pr: PackageRow) -> Self {
        Self {
            name: pr.name.clone(),
            state: pr.state,
        }
    }
}

impl From<&PackageRow> for CorePackage {
    fn from(pr: &PackageRow) -> Self {
        Self {
            name: pr.name.clone(),
            state: pr.state,
        }
    }
}

pub fn apply_pkg_state_commands(
    package: &CorePackage,
    wanted_state: PackageState,
    selected_user: User,
    dev: &Device,
) -> Vec<String> {
    // https://github.com/Universal-Debloater-Alliance/universal-android-debloater/wiki/ADB-reference
    // ALWAYS PUT THE COMMAND THAT CHANGES THE PACKAGE STATE FIRST!
    let commands = match wanted_state {
        PackageState::Enabled => match package.state {
            PackageState::Disabled => match dev.android_sdk {
                i if i >= 23 => vec!["pm enable"],
                _ => vec!["pm enable"],
            },
            PackageState::Uninstalled => match dev.android_sdk {
                i if i >= 23 => vec!["cmd package install-existing"],
                21 | 22 => vec!["pm unhide"],
                19 | 20 => vec!["pm unblock", PM_CLEAR_PACK],
                _ => unreachable!("already prevented by the GUI"),
            },
            _ => vec![],
        },
        PackageState::Disabled => match package.state {
            PackageState::Uninstalled | PackageState::Enabled => match dev.android_sdk {
                sdk if sdk >= 23 => vec!["pm disable-user", "am force-stop", PM_CLEAR_PACK],
                _ => vec![],
            },
            _ => vec![],
        },
        PackageState::Uninstalled => match package.state {
            PackageState::Enabled | PackageState::Disabled => match dev.android_sdk {
                sdk if sdk >= 23 => vec!["pm uninstall"], // > Android Marshmallow (6.0)
                21 | 22 => vec!["pm hide", PM_CLEAR_PACK], // Android Lollipop (5.x)
                19 | 20 => vec!["pm block", PM_CLEAR_PACK], // Android KitKat (4.4/4.4W) and older
                _ => vec!["pm block", PM_CLEAR_PACK], // Disable mode is unavailable on older devices because the specific ADB commands need root
            },
            _ => vec![],
        },
        PackageState::All => vec![],
    }; // this should be a `tinyvec`, as `len <= 4`

    let user = supports_multi_user(dev).then_some(selected_user);
    request_builder(&commands, &package.name, user)
}

/// Build a command request to be sent via ADB to a device.
/// `commands` accepts one or more ADB shell commands
/// which act on a common `package` and `user`.
pub fn request_builder(commands: &[&str], package: &str, user: Option<User>) -> Vec<String> {
    let maybe_user_flag = user_flag(user);
    commands
        .iter()
        .map(|c| format!("{c}{maybe_user_flag} {package}"))
        .collect()
}

/// Get the model by querying the `ro.product.model` property.
///
/// If `serial` is empty, it lets ADB choose the default device.
pub fn get_device_model(serial: &str) -> String {
    AdbCmd::new()
        .sh(serial)
        .getprop("ro.product.model")
        .unwrap_or_else(|err| {
            eprintln!("ERROR: {err}");
            error!("{err}");
            if err.contains("adb: no devices/emulators found") {
                "no devices/emulators found".to_string()
            } else {
                err
            }
        })
}

/// Get the brand by querying the `ro.product.brand` property.
///
/// If `serial` is empty, it lets ADB choose the default device.
pub fn get_device_brand(serial: &str) -> String {
    AdbCmd::new()
        .sh(serial)
        .getprop("ro.product.brand")
        // `trim` is just-in-case
        .map(|s| s.trim().to_string())
        .unwrap_or_default()
}

/// Get Android SDK version by querying the
// `ro.build.version.sdk` property or defaulting to 0.
///
/// If `device_serial` is empty, it lets ADB choose the default device.
pub fn get_android_sdk(device_serial: &str) -> u8 {
    AdbCmd::new()
        .sh(device_serial)
        .getprop("ro.build.version.sdk")
        .map_or(0, |sdk| {
            sdk.parse().expect("SDK version numeral must be valid")
        })
}

/// Minimum inclusive Android SDK version
/// that supports multi-user mode.
/// Lollipop 5.0
pub const MULTI_USER_SDK: u8 = 21;

/// Check if it supports multi-user mode, by comparing SDK version.
#[must_use]
pub const fn supports_multi_user(dev: &Device) -> bool {
    dev.android_sdk >= MULTI_USER_SDK
}

/// Check if a `user_id` is protected on a device by trying
/// to list associated packages.
///
/// If `device_serial` is empty, it lets ADB choose the default device.
pub fn is_protected_user<S: AsRef<str>>(user_id: u16, device_serial: S) -> bool {
    AdbCmd::new()
        .sh(device_serial)
        .pm()
        .ls_packs(None, Some(user_id))
        .is_err()
}

/// `pm list users` parsed into a vec with extra info.
pub fn ls_users_parsed(device_serial: &str) -> Vec<User> {
    #[dynamic]
    static RE: Regex = Regex::new(r"\{([0-9]+)").unwrap_or_else(|_| unreachable!());

    AdbCmd::new()
        .sh(device_serial)
        .pm()
        .ls_users()
        // if default, then empty iter, which becomes empty vec (again)
        .unwrap_or_default()
        .into_iter()
        .enumerate()
        .map(|(i, user)| {
            // It seems each line is a user,
            // optionally associated with a work-profile.
            // This will ignore the work-profiles!
            let u = RE.captures(&user).expect("Each user should have an ID")[1]
                .parse()
                .unwrap_or_else(|_| unreachable!("User ID must be valid `u16`"));
            User {
                id: u,
                index: i,
                protected: is_protected_user(u, device_serial),
            }
        })
        .collect()
}

<<<<<<< HEAD
/// This matches serials (`getprop ro.serialno`)
/// that are authorized by the user.
pub async fn get_devices_list() -> Vec<Device> {
    retry(Fixed::from_millis(500).take(120), || {
        match AdbCmd::new().devices() {
=======
// getprop ro.serialno
pub async fn get_devices_list() -> Vec<Phone> {
    retry(
        Fixed::from_millis(500).take(if cfg!(debug_assertions) { 3 } else { 120 }),
        || match adb_shell_command(false, "devices") {
>>>>>>> bfda7d0a
            Ok(devices) => {
                let mut device_list: Vec<Device> = vec![];
                if devices.iter().all(|(_, stat)| stat != "device") {
                    return OperationResult::Retry(vec![]);
                }
                for device in devices {
                    let serial = &device.0;
                    device_list.push(Device {
                        model: format!("{} {}", get_device_brand(serial), get_device_model(serial)),
                        android_sdk: get_android_sdk(serial),
                        user_list: ls_users_parsed(serial),
                        adb_id: serial.to_string(),
                    });
                }
                OperationResult::Ok(device_list)
            }
            Err(err) => {
                error!("get_device_list() -> {}", err);
                let test: Vec<Device> = vec![];
                OperationResult::Retry(test)
            }
        }
    })
    .unwrap_or_default()
}

pub async fn initial_load() -> bool {
    match AdbCmd::new().devices() {
        Ok(_devices) => true,
        Err(_err) => false,
    }
}<|MERGE_RESOLUTION|>--- conflicted
+++ resolved
@@ -328,19 +328,11 @@
         .collect()
 }
 
-<<<<<<< HEAD
 /// This matches serials (`getprop ro.serialno`)
 /// that are authorized by the user.
 pub async fn get_devices_list() -> Vec<Device> {
-    retry(Fixed::from_millis(500).take(120), || {
+    retry(Fixed::from_millis(500).take(if cfg!(debug_assertions) { 3 } else { 120 }), || {
         match AdbCmd::new().devices() {
-=======
-// getprop ro.serialno
-pub async fn get_devices_list() -> Vec<Phone> {
-    retry(
-        Fixed::from_millis(500).take(if cfg!(debug_assertions) { 3 } else { 120 }),
-        || match adb_shell_command(false, "devices") {
->>>>>>> bfda7d0a
             Ok(devices) => {
                 let mut device_list: Vec<Device> = vec![];
                 if devices.iter().all(|(_, stat)| stat != "device") {
